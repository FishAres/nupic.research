--- conflicted
+++ resolved
@@ -19,7 +19,6 @@
 # http://numenta.org/licenses/
 # ----------------------------------------------------------------------
 
-from copy import deepcopy
 import numpy as np
 import torch
 import torch.nn.functional as F
@@ -27,12 +26,8 @@
 
 from nupic.research.frameworks.continuous_learning.dend_kwinners import (
     DendriteKWinners2dLocal,
-<<<<<<< HEAD
-    DendriteKWinners2d,
-=======
->>>>>>> 5029b6f8
 )
-from nupic.torch.modules import SparseWeights, KWinners
+from nupic.torch.modules import SparseWeights
 
 
 class DendriteInput(nn.Module):
@@ -64,12 +59,6 @@
         else:
             self.linear = linear
 
-<<<<<<< HEAD
-    # def dendrite_activation(self, x):
-    #     return torch.clamp(x, min=self.threshold)
-
-=======
->>>>>>> 5029b6f8
     def forward(self, x):
         """ Note this only returns the linear output """
         out = self.linear(x)
@@ -90,14 +79,9 @@
         super(DendriteOutput, self).__init__()
         self.dendrites_per_unit = dendrites_per_unit
         self.register_buffer("mask", self.dend_mask(out_dim))
-<<<<<<< HEAD
-        self.weight = torch.nn.Parameter(torch.Tensor(out_dim,
-                                                      dendrites_per_unit * out_dim))
-=======
         self.weight = torch.nn.Parameter(
             torch.Tensor(out_dim, dendrites_per_unit * out_dim)
         )
->>>>>>> 5029b6f8
         self.bias = torch.nn.Parameter(torch.Tensor(out_dim), requires_grad=True)
         # for stability - will integrate separate weight init. later
         nn.init.kaiming_uniform_(self.weight)
@@ -135,15 +119,6 @@
     :param act_fun_type
     """
 
-<<<<<<< HEAD
-    def __init__(self,
-                 in_dim,
-                 out_dim,
-                 dendrites_per_neuron,
-                 weight_sparsity=0.2,
-                 act_fun_type="kwinner",
-                 ):
-=======
     def __init__(
         self,
         in_dim,
@@ -152,7 +127,6 @@
         weight_sparsity=0.2,
         act_fun_type="kwinner",
     ):
->>>>>>> 5029b6f8
         super(DendriteLayer, self).__init__()
 
         self.dendrites_per_neuron = dendrites_per_neuron
@@ -180,26 +154,12 @@
         else:
             raise AssertionError("act_fun_type must be ''kwinner'' or ''sigmoid'' ")
 
-<<<<<<< HEAD
-    def forward_kwinner(self, x, cat_projection=1.0):  # cat_projection = 1.0 is cleaner 
-=======
     def forward_kwinner(self, x, cat_projection=1.0):  # cat_projection = 1.0 is cleaner
->>>>>>> 5029b6f8
         """ cat_projection is scalar categorical input
         """
         batch_size = x.shape[0]
         out0 = self.input(x)
-        
-        out0 = out0 * cat_projection  # will be identity without categorical projection
-        # if statements introduce bug potential and are slower on GPU
-        out0_ = out0.reshape(batch_size, self.out_dim, self.dendrites_per_neuron)
-        
-        out1_ = DendriteKWinners2dLocal.apply(out0_, 1)
 
-<<<<<<< HEAD
-        out1_1 = out1_.reshape(batch_size, self.out_dim * self.dendrites_per_neuron)
-
-=======
         out0 = out0 * cat_projection  # will be identity without categorical projection
         # if statements introduce bug potential and are slower on GPU
         out0_ = out0.reshape(batch_size, self.out_dim, self.dendrites_per_neuron)
@@ -208,7 +168,6 @@
 
         out1_1 = out1_.reshape(batch_size, self.out_dim * self.dendrites_per_neuron)
 
->>>>>>> 5029b6f8
         out2 = self.output(out1_1)
         return out2
 
@@ -220,4 +179,4 @@
         out1 = torch.sigmoid(out1_pre)
 
         out2 = self.output(out1)
-        return out2
+        return out2