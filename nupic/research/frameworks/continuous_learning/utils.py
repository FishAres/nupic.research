# ----------------------------------------------------------------------
#  Numenta Platform for Intelligent Computing (NuPIC)
#  Copyright (C) 2020, Numenta, Inc.  Unless you have an agreement
#  with Numenta, Inc., for a separate license for this software code, the
#  following terms and conditions apply:
#
#  This program is free software: you can redistribute it and/or modify
#  it under the terms of the GNU Affero Public License version 3 as
#  published by the Free Software Foundation.
#
#  This program is distributed in the hope that it will be useful,
#  but WITHOUT ANY WARRANTY; without even the implied warranty of
#  MERCHANTABILITY or FITNESS FOR A PARTICULAR PURPOSE.
#  See the GNU Affero Public License for more details.
#
#  You should have received a copy of the GNU Affero Public License
#  along with this program.  If not, see http://www.gnu.org/licenses.
#
#  http://numenta.org/licenses/
#


import sys
import time

import numpy as np
import torch
import torch.nn.functional as F
import tqdm
from torch import nn


def clear_labels(labels, length=11):
    indices = np.arange(length)
    out = np.delete(indices, labels)
    return out


def get_act(experiment):
    """ Gets network activations when presented with inputs for each class
    """

    layer_names = [p[0] for p in experiment.model.named_children()]

    act = {}

    def get_layer_act(name):
        def hook(model, input_, output):
            act[name] = output.detach().cpu().numpy()

        return hook

    cnt = 0
    for module in experiment.model:
        module.register_forward_hook(get_layer_act(layer_names[cnt]))
        cnt += 1

    outputs = []
    for k in range(1, 11):
        loader = experiment.test_loader[k]
        x, _ = next(iter(loader))
        experiment.model(x.cuda())
        outputs.append(act)
        act = {}

    return outputs


def dc_grad(model, kwinner_modules, duty_cycles, pct=90):
    all_modules = list(model.named_children())
    # module_dict = {k[0]: k[1] for k in all_modules}

    for module_name in kwinner_modules:
        if "kwinner" not in module_name:
            raise RuntimeError("Not a k-winner module")
        else:
            # module = module_dict[module_name]
            dc = torch.squeeze(duty_cycles[module_name])

            k = int((1 - pct / 100) * len(dc))
            _, inds = torch.topk(dc, k)

        module_num = module_name.split("_")[0][-1]
        module_type = module_name.split("_")[0][:-1]

        # find the module corresponding to the kwinners
        if module_type == "cnn":
            module_index = int(
                np.where(["cnn{}_cnn".format(module_num) in k[0] for k in all_modules])[
                    0
                ]
            )
        elif module_type == "linear":
            module_index = int(
                np.where(["linear{}".format(module_num) in k[0] for k in all_modules])[
                    0
                ][0]
            )

        weight_grads, bias_grads = [
            k.grad for k in all_modules[module_index][1].parameters()
        ]

        with torch.no_grad():
            if module_type == "cnn":
                [weight_grads[ind, :, :, :].data.fill_(0.0) for ind in inds]
            elif module_type == "linear":
                [weight_grads[ind, :].fill_(0.0) for ind in inds]

            [bias_grads[ind].data.fill_(0.0) for ind in inds]


def train_model(
    model,
    loader,
    optimizer,
    device,
    sample_fraction=None,
<<<<<<< HEAD
    normalize_input=False,
=======
>>>>>>> 5029b6f8
    freeze_modules=None,
    module_inds=None,
    freeze_output=False,
    layer_type="dense",
    linear_number=2,
    output_indices=None,
    criterion=F.nll_loss,
    batches_in_epoch=sys.maxsize,
    pre_batch_callback=None,
    post_batch_callback=None,
    progress_bar=None,
    combine_data=False,
):
<<<<<<< HEAD

=======
    """Train the given model by iterating through mini batches. An epoch ends
    after one pass through the training set, or if the number of mini batches
    exceeds the parameter "batches_in_epoch".

    :param model: pytorch model to be trained
    :type model: torch.nn.Module
    :param loader: train dataset loader
    :type loader: :class:`torch.utils.data.DataLoader`
    :param optimizer: Optimizer object used to train the model.
           This function will train the model on every batch using this optimizer
           and the :func:`torch.nn.functional.nll_loss` function
    :param sample_fraction: Fraction of training set tensors
           to train on (between 0. and 1.)
    :param device: device to use ('cpu' or 'cuda')
    :type device: :class:`torch.device
    :param freeze_modules: Modules whose gradients to freeze at specifified
           indices module_inds
    :type freeze_modules: iterable
    :param module_inds; Indices to freeze freeze_modules on
    :type module_inds: list or tuple
    :param freeze_output: Whether or not to freeze the gradients of the output layer
           that don't correspond to the class currently trained on
    :type freeze_output: Boolean
    :param layer_type: type of model output layer: dense or k-winner
    :type layer_type: string
    :param linear_number: if k-winner, the index of the linear layer
            (i.e. "linear1_kwinners", "linear2_kwinners", etc.)
    :type linear_number: int
    :param output_indices: class indices whose corresponding gradients
            to freeze at the output layer
    :type output_indices: list or tuple
    :param criterion: loss function to use
    :type criterion: function
    :param batches_in_epoch: Max number of mini batches to train.
    :param complexity_loss_fn: a regularization term for the loss function
    :type complexity_loss_fn: function
    :param post_batch_callback: Callback function to be called after every batch
                                with the following parameters: model, batch_idx
    :type post_batch_callback: function
    :param pre_batch_callback: Callback function to be called before every batch
                               with the following parameters: model, batch_idx
    :type pre_batch_callback: function
    :param transform_to_device_fn: Function for sending data and labels to the
                                   device. This provides an extensibility point
                                   for performing any final transformations on
                                   the data or targets, and determining what
                                   actually needs to get sent to the device.
    :type transform_to_device_fn: function
    :param progress_bar: Optional :class:`tqdm` progress bar args.
                         None for no progress bar
    :type progress_bar: dict or None

    :return: mean loss for epoch
    :rtype: float
    """
>>>>>>> 5029b6f8
    model.train()
    # Use asynchronous GPU copies when the memory is pinned
    # See https://pytorch.org/docs/master/notes/cuda.html
    async_gpu = loader.pin_memory
    if progress_bar is not None:
        loader = tqdm(loader, **progress_bar)
        # update progress bar total based on batches_in_epoch
        if batches_in_epoch < len(loader):
            loader.total = batches_in_epoch

<<<<<<< HEAD
    # Check if training with Apex Mixed Precision
    use_amp = hasattr(optimizer, "_amp_stash")
    try:
        from apex import amp
    except ImportError:
        if use_amp:
            raise ImportError(
                "Mixed precision requires NVIDA APEX."
                "Please install apex from https://www.github.com/nvidia/apex")

=======
>>>>>>> 5029b6f8
    t0 = time.time()

    if sample_fraction is not None:
        num_batches = int(loader.dataset.targets.shape[0] / loader.batch_size)
        max_batch_idx = int(sample_fraction * num_batches)
    else:
        max_batch_idx = batches_in_epoch

    for batch_idx, (data, target) in enumerate(loader):
        if batch_idx >= max_batch_idx:
            break

        if normalize_input:
            data = norm_input(data)

        num_images = len(target)
        data = data.to(device, non_blocking=async_gpu)
        target = target.to(device, non_blocking=async_gpu)
        t1 = time.time()

        if pre_batch_callback is not None:
            pre_batch_callback(model=model, batch_idx=batch_idx)

        optimizer.zero_grad()
        if combine_data:
            output = model(data, target)
        else:
            output = model(data)

        loss = criterion(output, target)
        del data, target, output

        t2 = time.time()

        loss.backward()

        if freeze_modules is not None:
            cnt = 0
<<<<<<< HEAD
            # with torch.no_grad():
=======
>>>>>>> 5029b6f8
            for module in freeze_modules:
                freeze_grads(module, module_inds[cnt])
                cnt += 1

        if freeze_output:
            freeze_output_layer(
                model,
                output_indices,
                layer_type=layer_type,
                linear_number=linear_number,
            )

        t3 = time.time()
        optimizer.step()  # step
        t4 = time.time()

        if post_batch_callback is not None:
<<<<<<< HEAD
            time_string = ("Data: {:.3f}s, forward: {:.3f}s, backward: {:.3f}s," +
                           "weight update: {:.3f}s").format(t1 - t0, t2 - t1, t3 - t2,
                                                            t4 - t3)
            post_batch_callback(model=model, loss=loss.detach(), batch_idx=batch_idx,
                                num_images=num_images, time_string=time_string)
=======
            time_string = (
                "Data: {:.3f}s, forward: {:.3f}s, backward: {:.3f}s,"
                + "weight update: {:.3f}s"
            ).format(t1 - t0, t2 - t1, t3 - t2, t4 - t3)
            post_batch_callback(
                model=model,
                loss=loss.detach(),
                batch_idx=batch_idx,
                num_images=num_images,
                time_string=time_string,
            )
>>>>>>> 5029b6f8
        del loss
        t0 = time.time()

    if progress_bar is not None:
        loader.n = loader.total
        loader.close()


def freeze_output_layer(model, indices, layer_type="dense", linear_number=2):
    """ Freeze output layer gradients of specific classes for classification.
    :param layer_type: can be "dense" (i.e. model.output) or "kwinner"
    :param linear_number: "linear" module number for k winner
    (e.g. linear1_kwinners, linear2_kwinners etc.)
    """
    if layer_type == "dense":
        with torch.no_grad():
            [model.output.weight.grad.data[index, :].fill_(0.0) for index in indices]
            [model.output.bias.grad.data[index].fill_(0.0) for index in indices]

    elif layer_type == "kwinner":
        module_dict = {k[0]: k[1] for k in model.named_parameters()}
        with torch.no_grad():
            [
                module_dict["linear{}.module.weight".format(linear_number)]
                .grad.data[index, :]
                .fill_(0.0)
                for index in indices
            ]
            [
                module_dict["linear{}.module.bias".format(linear_number)]
                .grad.data[index]
                .fill_(0.0)
                for index in indices
            ]

    else:
        raise AssertionError("layer_type must be ''dense'' or ''kwinner''")


def init_weights(m):
    if type(m) == nn.Linear or type(m) == nn.Conv2d:
        torch.nn.init.kaiming_uniform_(m.weight)
        m.bias.data.fill_(0.01)


def freeze_grads(module, inds):
    with torch.no_grad():
        weight_grads, bias_grads = list(module.parameters())
        if len(weight_grads.shape) > 2:
            [weight_grads.data[index, :, :, :].fill_(0.0) for index in inds]
        else:
            [weight_grads.data[index, :].fill_(0.0) for index in inds]
        [bias_grads.data[index].fill_(0.0) for index in inds]


def split_inds(module, no_splits, no_units=None):
    if no_units is None:
        weight, bias = list(module.parameters())
        no_units = len(bias)
    inds = torch.randperm(no_units)
    split_len = int(no_units / no_splits)
    inds = torch.split(inds, split_len)

    return [k.numpy() for k in inds]


def norm_input(x):
    x_ = torch.zeros_like(x)
    for i in range(x.shape[0]):
        enum = x[i, ...] - torch.mean(x[i, ...])
        # out = enum / torch.std(x[i, ...])
        x_[i, ...] = enum

    return x_<|MERGE_RESOLUTION|>--- conflicted
+++ resolved
@@ -116,10 +116,6 @@
     optimizer,
     device,
     sample_fraction=None,
-<<<<<<< HEAD
-    normalize_input=False,
-=======
->>>>>>> 5029b6f8
     freeze_modules=None,
     module_inds=None,
     freeze_output=False,
@@ -133,9 +129,6 @@
     progress_bar=None,
     combine_data=False,
 ):
-<<<<<<< HEAD
-
-=======
     """Train the given model by iterating through mini batches. An epoch ends
     after one pass through the training set, or if the number of mini batches
     exceeds the parameter "batches_in_epoch".
@@ -191,7 +184,6 @@
     :return: mean loss for epoch
     :rtype: float
     """
->>>>>>> 5029b6f8
     model.train()
     # Use asynchronous GPU copies when the memory is pinned
     # See https://pytorch.org/docs/master/notes/cuda.html
@@ -202,19 +194,6 @@
         if batches_in_epoch < len(loader):
             loader.total = batches_in_epoch
 
-<<<<<<< HEAD
-    # Check if training with Apex Mixed Precision
-    use_amp = hasattr(optimizer, "_amp_stash")
-    try:
-        from apex import amp
-    except ImportError:
-        if use_amp:
-            raise ImportError(
-                "Mixed precision requires NVIDA APEX."
-                "Please install apex from https://www.github.com/nvidia/apex")
-
-=======
->>>>>>> 5029b6f8
     t0 = time.time()
 
     if sample_fraction is not None:
@@ -227,9 +206,6 @@
         if batch_idx >= max_batch_idx:
             break
 
-        if normalize_input:
-            data = norm_input(data)
-
         num_images = len(target)
         data = data.to(device, non_blocking=async_gpu)
         target = target.to(device, non_blocking=async_gpu)
@@ -253,10 +229,6 @@
 
         if freeze_modules is not None:
             cnt = 0
-<<<<<<< HEAD
-            # with torch.no_grad():
-=======
->>>>>>> 5029b6f8
             for module in freeze_modules:
                 freeze_grads(module, module_inds[cnt])
                 cnt += 1
@@ -270,17 +242,10 @@
             )
 
         t3 = time.time()
-        optimizer.step()  # step
+        optimizer.step()
         t4 = time.time()
 
         if post_batch_callback is not None:
-<<<<<<< HEAD
-            time_string = ("Data: {:.3f}s, forward: {:.3f}s, backward: {:.3f}s," +
-                           "weight update: {:.3f}s").format(t1 - t0, t2 - t1, t3 - t2,
-                                                            t4 - t3)
-            post_batch_callback(model=model, loss=loss.detach(), batch_idx=batch_idx,
-                                num_images=num_images, time_string=time_string)
-=======
             time_string = (
                 "Data: {:.3f}s, forward: {:.3f}s, backward: {:.3f}s,"
                 + "weight update: {:.3f}s"
@@ -292,7 +257,6 @@
                 num_images=num_images,
                 time_string=time_string,
             )
->>>>>>> 5029b6f8
         del loss
         t0 = time.time()
 
