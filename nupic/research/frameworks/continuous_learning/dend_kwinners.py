--- conflicted
+++ resolved
@@ -101,17 +101,10 @@
     """ x needs to be shaped as
     (batch_size, no. units, dendrites per unit, 1)
     """
-<<<<<<< HEAD
-    @staticmethod
-    def forward(ctx, x, k):
-
-        # batch_size, channels, h, w = x.shape
-=======
 
     @staticmethod
     def forward(ctx, x, k):
 
->>>>>>> 5029b6f8
         boosted = x.detach()
 
         topk, indices = boosted.topk(k=k, dim=2)
