#  Numenta Platform for Intelligent Computing (NuPIC)
#  Copyright (C) 2020, Numenta, Inc.  Unless you have an agreement
#  with Numenta, Inc., for a separate license for this software code, the
#  following terms and conditions apply:
#
#  This program is free software: you can redistribute it and/or modify
#  it under the terms of the GNU Affero Public License version 3 as
#  published by the Free Software Foundation.
#
#  This program is distributed in the hope that it will be useful,
#  but WITHOUT ANY WARRANTY; without even the implied warranty of
#  MERCHANTABILITY or FITNESS FOR A PARTICULAR PURPOSE.
#  See the GNU Affero Public License for more details.
#
#  You should have received a copy of the GNU Affero Public License
#  along with this program.  If not, see http://www.gnu.org/licenses.
#
#  http://numenta.org/licenses/
#
import copy
<<<<<<< HEAD
import io
=======
import itertools
>>>>>>> 1c0351b1
import os
import socket
from contextlib import closing

import h5py
import torch
from torch.nn.modules.batchnorm import _BatchNorm
from torch.optim.lr_scheduler import OneCycleLR
from torch.utils.data import DistributedSampler
from torchvision import transforms
from torchvision.transforms import RandomResizedCrop

from nupic.research.frameworks.pytorch.dataset_utils import (
    CachedDatasetFolder,
    HDF5Dataset,
)
from nupic.research.frameworks.pytorch.lr_scheduler import ComposedLRScheduler

from .auto_augment import ImageNetPolicy

IMAGENET_NUM_CLASSES = {
    10: [
        "n02091244", "n02112350", "n02454379", "n02979186", "n03372029",
        "n03791053", "n03891332", "n04065272", "n04462240", "n15075141"
    ],
    100: [
        "n01440764", "n01592084", "n01601694", "n01630670", "n01631663",
        "n01664065", "n01677366", "n01693334", "n01734418", "n01751748",
        "n01755581", "n01855672", "n01877812", "n01978287", "n01981276",
        "n02025239", "n02027492", "n02033041", "n02056570", "n02089867",
        "n02091244", "n02091635", "n02093428", "n02094258", "n02104365",
        "n02105251", "n02106662", "n02107312", "n02108422", "n02112350",
        "n02129165", "n02174001", "n02268443", "n02317335", "n02410509",
        "n02423022", "n02454379", "n02457408", "n02488291", "n02497673",
        "n02536864", "n02640242", "n02655020", "n02727426", "n02783161",
        "n02808304", "n02841315", "n02871525", "n02892201", "n02971356",
        "n02979186", "n02981792", "n03018349", "n03125729", "n03133878",
        "n03207941", "n03250847", "n03272010", "n03372029", "n03400231",
        "n03457902", "n03481172", "n03482405", "n03602883", "n03680355",
        "n03697007", "n03763968", "n03791053", "n03804744", "n03837869",
        "n03854065", "n03891332", "n03954731", "n03956157", "n03970156",
        "n03976657", "n04004767", "n04065272", "n04120489", "n04149813",
        "n04192698", "n04200800", "n04252225", "n04259630", "n04332243",
        "n04335435", "n04346328", "n04350905", "n04404412", "n04461696",
        "n04462240", "n04509417", "n04550184", "n04606251", "n07716358",
        "n07718472", "n07836838", "n09428293", "n13040303", "n15075141"
    ],
}


def create_train_dataloader(
    data_dir, train_dir, batch_size, workers, distributed, num_classes=1000,
    use_auto_augment=False,
):
    """
    Configure Imagenet training dataloader

    Creates :class:`torch.utils.data.DataLoader` using :class:`CachedDatasetFolder`
    or :class:`HDF5Dataset` pre-configured for the training cycle

    :param data_dir: The directory or hdf5 file containing the dataset
    :param train_dir: The directory or hdf5 group containing the training data
    :param batch_size: Images per batch
    :param workers: how many data loading subprocesses to use
    :param distributed: Whether or not to use `DistributedSampler`
    :param num_classes: Limit the dataset size to the given number of classes
    :return: torch.utils.data.DataLoader
    """
    if use_auto_augment:
        transform = transforms.Compose(
            transforms=[
                RandomResizedCrop(224),
                transforms.RandomHorizontalFlip(),
                ImageNetPolicy(),
                transforms.ToTensor(),
                transforms.Normalize(
                    mean=[0.485, 0.456, 0.406], std=[0.229, 0.224, 0.225],
                    inplace=True
                ),
            ],
        )
    else:
        transform = transforms.Compose(
            transforms=[
                RandomResizedCrop(224),
                transforms.RandomHorizontalFlip(),
                transforms.ToTensor(),
                transforms.Normalize(
                    mean=[0.485, 0.456, 0.406], std=[0.229, 0.224, 0.225],
                    inplace=True
                ),
            ],
        )
    if h5py.is_hdf5(data_dir):
        # Use fixed Imagenet classes if mapping is available
        if num_classes in IMAGENET_NUM_CLASSES:
            classes = IMAGENET_NUM_CLASSES[num_classes]
            dataset = HDF5Dataset(hdf5_file=data_dir, root=train_dir,
                                  classes=classes, transform=transform)
        else:
            dataset = HDF5Dataset(hdf5_file=data_dir, root=train_dir,
                                  num_classes=num_classes, transform=transform)
    else:
        dataset = CachedDatasetFolder(root=os.path.join(data_dir, train_dir),
                                      num_classes=num_classes, transform=transform)
    if distributed:
        train_sampler = DistributedSampler(dataset)
    else:
        train_sampler = None

    return torch.utils.data.DataLoader(
        dataset=dataset,
        batch_size=batch_size,
        shuffle=train_sampler is None,
        num_workers=workers,
        sampler=train_sampler,
        pin_memory=torch.cuda.is_available(),
    )


def create_validation_dataloader(data_dir, val_dir, batch_size, workers,
                                 num_classes=1000):
    """
    Configure Imagenet validation dataloader

    Creates :class:`torch.utils.data.DataLoader` using :class:`CachedDatasetFolder`
    or :class:`HDF5Dataset` pre-configured for the validation cycle.

    :param data_dir: The directory or hdf5 file containing the dataset
    :param val_dir: The directory containing or hdf5 group the validation data
    :param batch_size: Images per batch
    :param workers: how many data loading subprocesses to use
    :param num_classes: Limit the dataset size to the given number of classes
    :return: torch.utils.data.DataLoader
    """

    transform = transforms.Compose(
        [
            transforms.Resize(256),
            transforms.CenterCrop(224),
            transforms.ToTensor(),
            transforms.Normalize(
                mean=[0.485, 0.456, 0.406], std=[0.229, 0.224, 0.225],
                inplace=True
            ),
        ]
    )
    if h5py.is_hdf5(data_dir):
        if num_classes in IMAGENET_NUM_CLASSES:
            classes = IMAGENET_NUM_CLASSES[num_classes]
            dataset = HDF5Dataset(hdf5_file=data_dir, root=val_dir,
                                  classes=classes, transform=transform)
        else:
            dataset = HDF5Dataset(hdf5_file=data_dir, root=val_dir,
                                  num_classes=num_classes, transform=transform)
    else:
        dataset = CachedDatasetFolder(root=os.path.join(data_dir, val_dir),
                                      num_classes=num_classes, transform=transform)
    return torch.utils.data.DataLoader(
        dataset=dataset,
        batch_size=batch_size,
        shuffle=False,
        num_workers=workers,
        pin_memory=False,
    )


def create_optimizer(model, optimizer_class, optimizer_args,
                     batch_norm_weight_decay, bias_weight_decay):
    """
    Configure the optimizer with the option to ignore `weight_decay` from all
    batch norm module parameters

    :param model:
        The model to get the parameters from

    :param optimizer_class:
        The optimizer class. Must inherit from torch.optim.Optimizer

    :param optimizer_args:
        The optimizer constructor arguments passed in addition to the model parameters

    :param batch_norm_weight_decay:
        Whether or not to apply weight decay to batch norm modules parameters.
        If False, remove 'weight_decay' from batch norm parameters
        See https://arxiv.org/abs/1807.11205

    :param bias_weight_decay:
        Whether or not to apply weight decay to bias modules parameters.
        If False, remove 'weight_decay' from bias parameters

    :return: Configured optimizer
    """

    # get pointers to batch norm layers, don't rely on name
    bn_param_ptrs = set()
    for m in model.modules():
        if isinstance(m, _BatchNorm):
            bn_param_ptrs.add(m.weight.data_ptr())
            bn_param_ptrs.add(m.bias.data_ptr())

    group_decay, group_no_decay = [], []
    for name, param in model.named_parameters():
        if not param.requires_grad:
            continue
        if param.data_ptr() in bn_param_ptrs and not batch_norm_weight_decay:
            group_no_decay.append(param)
        elif ".bias" in name and not bias_weight_decay:
            group_no_decay.append(param)
        else:
            group_decay.append(param)
    model_params = [dict(params=group_decay),
                    dict(params=group_no_decay, weight_decay=.0)]

    return optimizer_class(model_params, **optimizer_args)


def create_lr_scheduler(optimizer, lr_scheduler_class, lr_scheduler_args,
                        steps_per_epoch):
    """
    Configure learning rate scheduler

    :param optimizer:
        Wrapped optimizer
    :param lr_scheduler_class:
        LR scheduler class to use. Must inherit from _LRScheduler
    :param lr_scheduler_args:
        LR scheduler class constructor arguments
    :param steps_per_epoch:
        The total number of batches in the epoch.
        Only used if lr_scheduler_class is :class:`ComposedLRScheduler` or
        :class:`OneCycleLR`
    """
    if issubclass(lr_scheduler_class, OneCycleLR):
        # Update OneCycleLR parameters
        lr_scheduler_args = copy.deepcopy(lr_scheduler_args)
        lr_scheduler_args.update(steps_per_epoch=steps_per_epoch)
    elif issubclass(lr_scheduler_class, ComposedLRScheduler):
        # Update ComposedLRScheduler parameters
        lr_scheduler_args = copy.deepcopy(lr_scheduler_args)
        schedulers = lr_scheduler_args.get("schedulers", None)
        if schedulers is not None:
            # Convert dict from ray/json {str:dict} style to {int:dict}
            schedulers = {int(k): v for k, v in schedulers.items()}

            # Update OneCycleLR "steps_per_epoch" parameter
            for _, item in schedulers.items():
                lr_class = item.get("lr_scheduler_class", None)
                if lr_class is not None and issubclass(lr_class, OneCycleLR):
                    lr_args = item.get("lr_scheduler_args", {})
                    lr_args.update(steps_per_epoch=steps_per_epoch)
            lr_scheduler_args["schedulers"] = schedulers
        lr_scheduler_args["steps_per_epoch"] = steps_per_epoch

    return lr_scheduler_class(optimizer, **lr_scheduler_args)


def get_free_port():
    with closing(socket.socket(socket.AF_INET, socket.SOCK_STREAM)) as s:
        # bind on port 0 - kernel will select an unused port
        s.bind(("", 0))
        # removed socket.SO_REUSEADDR arg
        # TCP error due to two process with same rank in same port - maybe a fix
        return s.getsockname()[1]<|MERGE_RESOLUTION|>--- conflicted
+++ resolved
@@ -18,11 +18,8 @@
 #  http://numenta.org/licenses/
 #
 import copy
-<<<<<<< HEAD
 import io
-=======
 import itertools
->>>>>>> 1c0351b1
 import os
 import socket
 from contextlib import closing
